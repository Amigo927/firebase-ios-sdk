Example/Auth/Sample/Application.plist
Example/Auth/Sample/AuthCredentials.h
Example/Auth/Sample/GoogleService-Info_multi.plist
Example/Auth/Sample/GoogleService-Info.plist
Example/Auth/Sample/Sample.entitlements
Example/Auth/ApiTests/AuthCredentials.h

Example/Database/App/GoogleService-Info.plist

Example/Storage/App/GoogleService-Info.plist

Secrets.tar

# OS X
.DS_Store

# Xcode
build/
*.pbxuser
!default.pbxuser
*.mode1v3
!default.mode1v3
*.mode2v3
!default.mode2v3
*.perspectivev3
!default.perspectivev3
xcuserdata/
*.xccheckout
profile
*.moved-aside
DerivedData
*.hmap
*.ipa

# Swift Package Manager
*/.build
ZipBuilder/Packages
ZipBuilder/*.xcodeproj
ZipBuilder/Package.resolved


# IntelliJ
.idea

# Vim
*.swo
*.swp
*~

# Bundler
/.bundle
/vendor

Carthage
# Cocoapods recommends against adding the Pods directory to your .gitignore. See
# http://guides.cocoapods.org/using/using-cocoapods.html#should-i-ignore-the-pods-directory-in-source-control

# Since Firebase is building libraries, not apps, we should not check in Pods.
# Pods are only used in the Examples and tests and doing a 'pod install' better
# matches our customers' environments.
#
# Note: if you ignore the Pods directory, make sure to uncomment
# `pod install` in .travis.yml
#
Pods/
Podfile.lock
*.xcworkspace

# Firestore's build configuration, as generated by CocoaPods
Firestore/core/src/firebase/firestore/util/config.h

# CMake
.downloads
Debug
Release
Ninja

# CLion
/cmake-build-debug
/cmake-build-release

# Visual Studio
/.vs

<<<<<<< HEAD
# cocoapods-generate
=======
# CocoaPods generate
>>>>>>> ef873ff6
gen/<|MERGE_RESOLUTION|>--- conflicted
+++ resolved
@@ -82,9 +82,5 @@
 # Visual Studio
 /.vs
 
-<<<<<<< HEAD
-# cocoapods-generate
-=======
 # CocoaPods generate
->>>>>>> ef873ff6
 gen/