--- conflicted
+++ resolved
@@ -37,17 +37,16 @@
       targets: ["FirebaseAuth"]
     ),
     .library(
-<<<<<<< HEAD
+      name: "FirebaseAppDistribution-Beta",
+      targets: ["FirebaseAppDistributionTarget"]
+    ),
+    .library(
       name: "FirebaseCombineSwift-Beta",
       targets: ["FirebaseCombineSwift"]
     ),
     .library(
       name: "FirebaseAuthCombineSwift-Beta",
       targets: ["FirebaseAuthCombineSwift"]
-=======
-      name: "FirebaseAppDistribution-Beta",
-      targets: ["FirebaseAppDistributionTarget"]
->>>>>>> 1b38a783
     ),
     .library(
       name: "FirebaseCrashlytics",
